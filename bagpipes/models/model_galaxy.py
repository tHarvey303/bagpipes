--- conflicted
+++ resolved
@@ -477,19 +477,11 @@
                 spectrum_bc_dust = spectrum_bc*bc_trans_red
                 dust_flux += np.trapz(spectrum_bc - spectrum_bc_dust,
                                       x=self.wavelengths)
-<<<<<<< HEAD
-                if add_lines:
-                    self.spectrum_neb *= bc_trans_red
-                else:
-                    self.spectrum_neb_cont *= bc_trans_red
-
-=======
                 if self.nebular:
                     if add_lines:
                         self.spectrum_neb *= bc_trans_red
                     else:
                         self.spectrum_neb_cont *= bc_trans_red
->>>>>>> 7b12c534
                 spectrum_bc = spectrum_bc_dust
             if self.nebular:
                 if add_lines:
@@ -557,13 +549,6 @@
 
         if self.dust_atten:
             if add_lines:
-<<<<<<< HEAD
-                self.spectrum_neb /= self.lum_flux * (1. + model_comp["redshift"])
-                self.spectrum_bc /= self.lum_flux * (1. + model_comp["redshift"])
-            else:
-                self.spectrum_neb_cont /= self.lum_flux * (1. + model_comp["redshift"])
-                self.spectrum_bc_cont /= self.lum_flux * (1. + model_comp["redshift"])
-=======
                 if self.nebular:
                     self.spectrum_neb /= self.lum_flux*(1. + model_comp["redshift"])
                 self.spectrum_bc /= self.lum_flux*(1. + model_comp["redshift"])
@@ -571,7 +556,6 @@
                 if self.nebular:
                     self.spectrum_neb_cont /= self.lum_flux*(1. + model_comp["redshift"])
                 self.spectrum_bc_cont /= self.lum_flux*(1. + model_comp["redshift"])
->>>>>>> 7b12c534
         if add_lines:
             em_lines /= self.lum_flux
 
